--- conflicted
+++ resolved
@@ -56,16 +56,9 @@
         os.system('wget -nc'
                   " 'https://datasets.simula.no/hyper-kvasir/hyper-kvasir-segmented-images.zip'"
                   f' -O {zip_file_path.relative_to(Path.cwd())}')
-<<<<<<< HEAD
-        zip_sha384 = ('e30d18a772c6520476e55b610a4db457237f151e'
+        zip_sha384 = ('e30d18a772c6520476e55b610a4db457237f151e' 
                       '19182849d54b49ae24699881c1e18e0961f77642be900450ef8b22e7')
-        assert sha384(open(zip_file_path, 'rb').read(
-            os.path.getsize(zip_file_path))).hexdigest() == zip_sha384
-=======
-        zip_sha384 = 'e30d18a772c6520476e55b610a4db457237f151e' \
-                     '19182849d54b49ae24699881c1e18e0961f77642be900450ef8b22e7'
         validate_file_hash(zip_file_path, zip_sha384)
->>>>>>> 007e476b
         os.system(f'unzip -n {zip_file_path.relative_to(Path.cwd())}'
                   f' -d {data_folder.relative_to(Path.cwd())}')
 
