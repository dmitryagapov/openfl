--- conflicted
+++ resolved
@@ -15,13 +15,9 @@
 
 import numpy as np
 
-<<<<<<< HEAD
-from openfl.utilities import TensorKey, split_tensor_dict_for_holdouts
-=======
 
 from openfl.utilities import TensorKey, split_tensor_dict_for_holdouts, Metric
 
->>>>>>> 0412c82a
 from .runner import TaskRunner
 
 
@@ -501,7 +497,7 @@
             validation_local_model_dict = local_model_dict
         else:
             output_model_dict = self.get_tensor_dict(with_opt_vars=False)
-            validation_global_model_dict, validation_local_model_dict = \
+            validation_global_model_dict, validation_local_model_dict =\
                 split_tensor_dict_for_holdouts(
                     self.logger,
                     output_model_dict,
@@ -523,13 +519,11 @@
         # so there is an extra lookup dimension for kwargs
         self.required_tensorkeys_for_function['validate'] = {}
         # TODO This is not stateless. The optimizer will not be
-        self.required_tensorkeys_for_function['validate']['apply=local'] = [
-            TensorKey(tensor_name, 'LOCAL', 0, False, ('trained',))
-            for tensor_name in {
-                **validation_global_model_dict,
-                **validation_local_model_dict
-            }
-        ]
+        self.required_tensorkeys_for_function['validate']['apply=local'] = \
+            [TensorKey(tensor_name, 'LOCAL', 0, False, ('trained',))
+             for tensor_name in {
+                 **validation_global_model_dict,
+                 **validation_local_model_dict}]
         self.required_tensorkeys_for_function['validate']['apply=global'] = \
             [TensorKey(tensor_name, 'GLOBAL', 0, False, ('model',))
              for tensor_name in validation_global_model_dict]
