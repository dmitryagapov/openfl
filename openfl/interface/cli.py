#!/usr/bin/env python
# Copyright (C) 2020-2021 Intel Corporation
# SPDX-License-Identifier: Apache-2.0
"""CLI module."""

<<<<<<< HEAD
from pathlib import Path
from sys import argv

from click import argument
from click import clear
from click import command
from click import echo
from click import Group
from click import group
from click import option
from click import pass_context
from click import style
=======
from click import Group, command, argument, group
from click import echo, option, pass_context, style
>>>>>>> cd8964f9


def setup_logging(level='info'):
    """Initialize logging settings."""
    from logging import basicConfig, NOTSET, DEBUG, INFO
    from logging import WARNING, ERROR, CRITICAL
    from rich.console import Console
    from rich.logging import RichHandler
    import os

    console = Console(width=160)

    levels = \
        {
            'notset': NOTSET,
            'debug': DEBUG,
            'info': INFO,
            'warning': WARNING,
            'error': ERROR,
            'critical': CRITICAL
        }

    if level.lower() in ['debug', 'error']:
        os.environ['GRPC_VERBOSITY'] = level.upper()

    level = levels.get(level.lower(), levels['notset'])

    basicConfig(level=level, format='%(message)s',
                datefmt='[%X]', handlers=[RichHandler(console=console)])


def disable_warnings():
    """Disables CUDA warnings."""
    import os

    os.environ['TF_CPP_MIN_LOG_LEVEL'] = '2'


class CLI(Group):
    """CLI class."""

    def __init__(self, name=None, commands=None, **kwargs):
        """Initialize."""
        super(CLI, self).__init__(name, commands, **kwargs)
        self.commands = commands or {}

    def list_commands(self, ctx):
        """Display all available commands."""
        return self.commands

    def format_help(self, ctx, formatter):
        """Dislpay user-friendly help."""
        show_header()
        uses = [
            f'{ctx.command_path}',
            '[options]',
            style('[command]', fg='blue'),
            style('[subcommand]', fg='cyan'),
            '[args]'
        ]

        formatter.write(style('BASH COMPLETE ACTIVATION\n\n', bold=True, fg='bright_black'))
        formatter.write(
            'Run in terminal:\n'
            '   _FX_COMPLETE=bash_source fx > ~/.fx-autocomplete.sh\n'
            '   source ~/.fx-autocomplete.sh\n'
            'If ~/.fx-autocomplete.sh has already exist:\n'
            '   source ~/.fx-autocomplete.sh\n\n'
        )

        formatter.write(style('CORRECT USAGE\n\n', bold=True, fg='bright_black'))
        formatter.write(' '.join(uses) + '\n')

        opts = []
        for param in self.get_params(ctx):
            rv = param.get_help_record(ctx)
            if rv is not None:
                opts.append(rv)

        formatter.write(style(
            '\nGLOBAL OPTIONS\n\n', bold=True, fg='bright_black'))
        formatter.write_dl(opts)

        cmds = []
        for cmd in self.list_commands(ctx):
            cmd = self.get_command(ctx, cmd)
            cmds.append((cmd.name, cmd, 0))

            for sub in cmd.list_commands(ctx):
                sub = cmd.get_command(ctx, sub)
                cmds.append((sub.name, sub, 1))

        formatter.write(style(
            '\nAVAILABLE COMMANDS\n', bold=True, fg='bright_black'))

        for name, cmd, level in cmds:
            help_str = cmd.get_short_help_str()
            if level == 0:
                formatter.write(
                    f'\n{style(name, fg="blue", bold=True):<30}'
                    f' {style(help_str, bold=True)}' + '\n')
                formatter.write('─' * 80 + '\n')
            if level == 1:
                formatter.write(
                    f'  {style("⮞", fg="green")}'
                    f' {style(name, fg="cyan"):<21} {help_str}' + '\n')


@group(cls=CLI)
@option('-l', '--log-level', default='info', help='Logging verbosity level.')
@pass_context
def cli(context, log_level):
    """Command-line Interface."""
    from sys import argv

    context.ensure_object(dict)
    context.obj['log_level'] = log_level
    context.obj['fail'] = False
    context.obj['script'] = argv[0]
    context.obj['arguments'] = argv[1:]

    setup_logging(log_level)


@cli.resultcallback()
@pass_context
def end(context, result, **kwargs):
    """Print the result of the operation."""
    if context.obj['fail']:
        echo('\n ❌ :(')
    else:
        echo('\n ✔️ OK')


@command(name='help')
@pass_context
@argument('subcommand', required=False)
def help_(context, subcommand):
    """Display help."""
    pass


def error_handler(error):
    """Handle the error."""
    if 'cannot import' in str(error):
        if 'TensorFlow' in str(error):
            echo(style('EXCEPTION', fg='red', bold=True) + ' : ' + style(
                'Tensorflow must be installed prior to running this command',
                fg='red'))
        if 'PyTorch' in str(error):
            echo(style('EXCEPTION', fg='red', bold=True) + ' : ' + style(
                'Torch must be installed prior to running this command',
                fg='red'))
    echo(style('EXCEPTION', fg='red', bold=True)
         + ' : ' + style(f'{error}', fg='red'))
    raise error


def show_header():
    """Show header."""
    banner = 'Intel OpenFL - Secure Federated Learning at the Edge™'
    echo(style(f'{banner:<80}', bold=True, bg='bright_blue'))
    echo()


def entry():
    """Entry point of the Command-Line Interface."""
    from importlib import import_module
    from pathlib import Path
    from sys import path

    file = Path(__file__).resolve()
    root = file.parent.resolve()  # interface root, containing command modules
    work = Path.cwd().resolve()

    path.append(str(root))
    path.insert(0, str(work))

    # Setup logging immediately to suppress unnecessary warnings on import
    # This will be overridden later with user selected debugging level
    disable_warnings()

    for module in root.glob('*.py'):  # load command modules

        package = module.parent
        module = module.name.split('.')[0]

        if module.count('__init__') or module.count('cli'):
            continue

        command_group = import_module(module, package)

        cli.add_command(command_group.__getattribute__(module))

    try:
        cli()
    except Exception as e:
        error_handler(e)


if __name__ == '__main__':
    entry()<|MERGE_RESOLUTION|>--- conflicted
+++ resolved
@@ -3,12 +3,7 @@
 # SPDX-License-Identifier: Apache-2.0
 """CLI module."""
 
-<<<<<<< HEAD
-from pathlib import Path
-from sys import argv
-
 from click import argument
-from click import clear
 from click import command
 from click import echo
 from click import Group
@@ -16,10 +11,6 @@
 from click import option
 from click import pass_context
 from click import style
-=======
-from click import Group, command, argument, group
-from click import echo, option, pass_context, style
->>>>>>> cd8964f9
 
 
 def setup_logging(level='info'):
