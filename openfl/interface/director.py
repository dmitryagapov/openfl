--- conflicted
+++ resolved
@@ -90,16 +90,6 @@
     director_server = DirectorGRPCServer(
         director_cls=Director,
         tls=tls,
-<<<<<<< HEAD
-        sample_shape=sample_shape,
-        target_shape=target_shape,
-        root_certificate=root_certificate,
-        private_key=private_key,
-        certificate=certificate,
-        settings=settings,
-        use_docker=use_docker,
-        **kwargs
-=======
         sample_shape=config.settings.sample_shape,
         target_shape=config.settings.target_shape,
         root_certificate=config.root_certificate,
@@ -108,7 +98,7 @@
         settings=config.settings,
         listen_host=config.settings.listen_host,
         listen_port=config.settings.listen_port,
->>>>>>> c90322ed
+        use_docker=use_docker,
     )
     director_server.start()
 
