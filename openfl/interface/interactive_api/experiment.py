# Copyright (C) 2020-2021 Intel Corporation
# SPDX-License-Identifier: Apache-2.0

"""Python low-level API module."""
import functools
import logging
import os
from collections import defaultdict
from copy import deepcopy
from logging import getLogger
from pathlib import Path

from rich.console import Console
from rich.logging import RichHandler

from openfl.federated import Plan
from openfl.interface.cli_helper import WORKSPACE
from openfl.utilities import add_log_level
from openfl.utilities import split_tensor_dict_for_holdouts


class FLExperiment:
    """Central class for FL experiment orchestration."""

    def __init__(self, federation, experiment_name='test', serializer_plugin=None) -> None:
        """
        Initialize an experiment inside a federation.

        Experiment makes sense in a scope of some machine learning problem.
        Information about the data on collaborators is contained on the federation level.
        """
        self.federation = federation
        self.experiment_name = experiment_name

        if serializer_plugin is None:
            self.serializer_plugin = \
                'openfl.plugins.interface_serializer.cloudpickle_serializer.CloudpickleSerializer'
        else:
            self.serializer_plugin = serializer_plugin

        self.logger = getLogger(__name__)

    def get_best_model(self):
        """Retrieve the model with the best score."""
        # Next line relies on aggregator inner field where model dicts are stored
        best_tensor_dict = self.server.aggregator.best_tensor_dict
        self.task_runner_stub.rebuild_model(best_tensor_dict, validation=True, device='cpu')
        return self.task_runner_stub.model

    def prepare_workspace_distribution(
            self, model_provider, task_keeper, data_loader,
            rounds_to_train,
            delta_updates=False, opt_treatment='RESET'):
        """Prepare an archive from a user workspace."""
        self._prepare_plan(model_provider, task_keeper, data_loader,
                           rounds_to_train,
                           delta_updates=delta_updates, opt_treatment=opt_treatment,
                           model_interface_file='model_obj.pkl',
                           tasks_interface_file='tasks_obj.pkl',
                           dataloader_interface_file='loader_obj.pkl')

        # Save serialized python objects to disc
        self._serialize_interface_objects(model_provider, task_keeper, data_loader)
        # Save the prepared plan
        Plan.dump(Path(f'./plan/{self.plan.name}'), self.plan.config, freeze=False)

        # PACK the WORKSPACE!
        # Prepare requirements file to restore python env
        self._export_python_env()

        # Compress te workspace to restore it on collaborator
        self.arch_path = self._pack_the_workspace()

        # DO CERTIFICATES exchange

    def start_experiment(self, model_provider, log_level='INFO', log_file=None):
        """
        Start the aggregator.

        This method requires model_provider to start an experiment with another
        model initialization without workspace redistribution.
        """
        # Start the aggregator
        self.logger.info('Starting experiment!')
        self.plan.resolve()

        initial_tensor_dict = self._get_initial_tensor_dict(model_provider)
        self.server = self.plan.interactive_api_get_server(
            initial_tensor_dict,
            chain=None,
            certificate=None,
            private_key=None)

<<<<<<< HEAD
        metric = 25
        add_log_level('METRIC', metric)

        if isinstance(log_level, str):
            log_level = log_level.upper()

        handlers = []
        if log_file:
            fh = logging.FileHandler(log_file)
            formatter = logging.Formatter(
                '%(asctime)s %(levelname)s %(message)s %(filename)s:%(lineno)d')
            fh.setFormatter(formatter)
            handlers.append(fh)

        console = Console(width=160)
        handlers.append(RichHandler(console=console))
        logging.basicConfig(level=log_level, format='%(message)s',
                            datefmt='[%X]', handlers=handlers)
=======
        logging.basicConfig(level=logging.INFO)

        # This is not good we ask directors_client directly
        self.federation.dir_client.set_new_experiment(
            name=self.experiment_name,
            col_names=self.plan.authorized_cols,
            arch_path=self.arch_path)

>>>>>>> d8cd92a1
        self.server.serve()

        # Remove the workspace archive
        os.remove(self.arch_path)
        del self.arch_path

    @staticmethod
    def _export_python_env():
        """Prepare requirements.txt."""
        from pip._internal.operations import freeze
        requirements_generator = freeze.freeze()
        with open('./requirements.txt', 'w') as f:
            for package in requirements_generator:
                if '==' not in package:
                    # We do not export dependencies without version
                    continue
                f.write(package + '\n')

    @staticmethod
    def _pack_the_workspace():
        """Packing the archive."""
        from shutil import make_archive, copytree, ignore_patterns, rmtree
        from os import getcwd, makedirs
        from os.path import basename

        archive_type = 'zip'
        archive_name = basename(getcwd())

        tmp_dir = 'temp_' + archive_name
        makedirs(tmp_dir)

        ignore = ignore_patterns(
            '__pycache__', 'data', 'cert', tmp_dir, '*.crt', '*.key',
            '*.csr', '*.srl', '*.pem', '*.pbuf', '*zip')

        copytree('./', tmp_dir + '/workspace', ignore=ignore)

        arch_path = make_archive(archive_name, archive_type, tmp_dir + '/workspace')

        rmtree(tmp_dir)

        return arch_path

    def _get_initial_tensor_dict(self, model_provider):
        """Extract initial weights from the model."""
        self.task_runner_stub = self.plan.get_core_task_runner(model_provider=model_provider)
        tensor_dict, _ = split_tensor_dict_for_holdouts(
            self.logger,
            self.task_runner_stub.get_tensor_dict(False),
            **self.task_runner_stub.tensor_dict_split_fn_kwargs
        )
        return tensor_dict

    def _prepare_plan(self, model_provider, task_keeper, data_loader,
                      rounds_to_train,
                      delta_updates=False, opt_treatment='RESET',
                      model_interface_file='model_obj.pkl', tasks_interface_file='tasks_obj.pkl',
                      dataloader_interface_file='loader_obj.pkl'):
        """Fill plan.yaml file using provided setting."""
        # Create a folder to store plans
        os.makedirs('./plan', exist_ok=True)
        os.makedirs('./save', exist_ok=True)
        # Load the default plan
        base_plan_path = WORKSPACE / 'workspace/plan/plans/default/base_plan_interactive_api.yaml'
        plan = Plan.parse(base_plan_path, resolve=False)
        # Change plan name to default one
        plan.name = 'plan.yaml'

        # plan.authorized_cols = list(self.federation.col_data_paths.keys())
        # Network part of the plan
        plan.config['network']['settings']['agg_addr'] = self.federation.director_node_fqdn
        plan.config['network']['settings']['disable_tls'] = self.federation.disable_tls

        # Aggregator part of the plan
        plan.config['aggregator']['settings']['rounds_to_train'] = rounds_to_train

        # Collaborator part
        plan.config['collaborator']['settings']['delta_updates'] = delta_updates
        plan.config['collaborator']['settings']['opt_treatment'] = opt_treatment

        # DataLoader part
        for setting, value in data_loader.kwargs.items():
            plan.config['data_loader']['settings'][setting] = value

        # Tasks part
        for name in task_keeper.task_registry:
            if task_keeper.task_contract[name]['optimizer'] is not None:
                # This is training task
                plan.config['tasks'][name] = {'function': name,
                                              'kwargs': task_keeper.task_settings[name]}
            else:
                # This is a validation type task (not altering the model state)
                for name_prefix, apply_kwarg in zip(['localy_tuned_model_', 'aggregated_model_'],
                                                    ['local', 'global']):
                    # We add two entries for this task: for local and global models
                    task_kwargs = deepcopy(task_keeper.task_settings[name])
                    task_kwargs.update({'apply': apply_kwarg})
                    plan.config['tasks'][name_prefix + name] = {
                        'function': name,
                        'kwargs': task_kwargs}

        # TaskRunner framework plugin
        # ['required_plugin_components'] should be already in the default plan with all the fields
        # filled with the default values
        plan.config['task_runner']['required_plugin_components'] = {}
        plan.config['task_runner']['required_plugin_components']['framework_adapters'] = \
            model_provider.framework_plugin

        # API layer
        plan.config['api_layer'] = {}
        plan.config['api_layer']['required_plugin_components'] = {}
        plan.config['api_layer']['settings'] = {}
        plan.config['api_layer']['required_plugin_components']['serializer_plugin'] = \
            self.serializer_plugin
        plan.config['api_layer']['settings'] = {
            'model_interface_file': model_interface_file,
            'tasks_interface_file': tasks_interface_file,
            'dataloader_interface_file': dataloader_interface_file, }

        plan.config['assigner']['settings']['task_groups'][0]['tasks'] = \
            [entry for entry in plan.config['tasks']
                if (type(plan.config['tasks'][entry]) is dict)
                and ('function' in plan.config['tasks'][entry])]
        self.plan = deepcopy(plan)

    def _serialize_interface_objects(self, model_provider, task_keeper, data_loader):
        """Save python objects to be restored on collaborators."""
        serializer = self.plan.build(
            self.plan.config['api_layer']['required_plugin_components']['serializer_plugin'], {})
        framework_adapter = Plan.build(model_provider.framework_plugin, {})
        # Model provider serialization may need preprocessing steps
        framework_adapter.serialization_setup()
        serializer.serialize(
            model_provider, self.plan.config['api_layer']['settings']['model_interface_file'])

        for object_, filename in zip(
                [task_keeper, data_loader],
                ['tasks_interface_file', 'dataloader_interface_file']):
            serializer.serialize(object_, self.plan.config['api_layer']['settings'][filename])


class TaskInterface:
    """
    Task keeper class.

    Task should accept the following entities that exist on collaborator nodes:
    1. model - will be rebuilt with relevant weights for every task by `TaskRunner`
    2. data_loader - data loader equipped with `repository adapter` that provides local data
    3. device - a device to be used on collaborator machines
    4. optimizer (optional)

    Task returns a dictionary {metric name: metric value for this task}
    """

    def __init__(self) -> None:
        """Initialize task registry."""
        # Mapping 'task name' -> callable
        self.task_registry = {}
        # Mapping 'task name' -> arguments
        self.task_contract = {}
        # Mapping 'task name' -> arguments
        self.task_settings = defaultdict(dict)

    def register_fl_task(self, model, data_loader, device, optimizer=None):
        """
        Register FL tasks.

        The task contract should be set up by providing variable names:
        [model, data_loader, device] - necessarily
        and optimizer - optionally

        All tasks should accept contract entities to be run on collaborator node.
        Moreover we ask users return dict{'metric':value} in every task
        `
        TI = TaskInterface()

        task_settings = {
            'batch_size': 32,
            'some_arg': 228,
        }
        @TI.add_kwargs(**task_settings)
        @TI.register_fl_task(model='my_model', data_loader='train_loader',
                device='device', optimizer='my_Adam_opt')
        def foo_task(my_model, train_loader, my_Adam_opt, device, batch_size, some_arg=356)
            ...
        `
        """
        # The highest level wrapper for allowing arguments for the decorator
        def decorator_with_args(training_method):
            # We could pass hooks to the decorator
            # @functools.wraps(training_method)
            functools.wraps(training_method)

            def wrapper_decorator(**task_keywords):
                metric_dict = training_method(**task_keywords)
                return metric_dict

            # Saving the task and the contract for later serialization
            self.task_registry[training_method.__name__] = wrapper_decorator
            contract = {'model': model, 'data_loader': data_loader,
                        'device': device, 'optimizer': optimizer}
            self.task_contract[training_method.__name__] = contract
            # We do not alter user environment
            return training_method

        return decorator_with_args

    def add_kwargs(self, **task_kwargs):
        """
        Register tasks settings.

        Warning! We do not actually need to register additional kwargs,
        we ust serialize them.
        This one is a decorator because we need task name and
        to be consistent with the main registering method
        """
        # The highest level wrapper for allowing arguments for the decorator
        def decorator_with_args(training_method):
            # Saving the task's settings to be written in plan
            self.task_settings[training_method.__name__] = task_kwargs

            return training_method

        return decorator_with_args


class ModelInterface:
    """
    Registers model graph and optimizer.

    To be serialized and sent to collaborator nodes

    This is the place to determine correct framework adapter
        as they are needed to fill the model graph with trained tensors.

    There is no support for several models / optimizers yet.
    """

    def __init__(self, model, optimizer, framework_plugin) -> None:
        """
        Initialize model keeper.

        Tensors in provided graphs will be used for
        initialization of the global model.

        Arguments:
        model: Union[tuple, graph]
        optimizer: Union[tuple, optimizer]
        """
        self.model = model
        self.optimizer = optimizer
        self.framework_plugin = framework_plugin

    def provide_model(self):
        """Retrieve model."""
        return self.model

    def provide_optimizer(self):
        """Retrieve optimizer."""
        return self.optimizer


class   DataInterface:
    """
    The class to define dataloaders.

    In the future users will have to adapt `unified data interface hook`
        in their dataloaders.
    For now, we can provide `data_path` variable on every collaborator node
        at initialization time for dataloader customization
    """

    def __init__(self, **kwargs):
        """Initialize DataLoader."""
        self.kwargs = kwargs

    @property
    def shard_descriptor(self):
        return self._shard_descriptor

    @shard_descriptor.setter
    def shard_descriptor(self, shard_descriptor):
        """
        Describe per-collaborator procedures or sharding.

        This method will be called during a collaborator initialization.
        Local shard_descriptor  will be set by Envoy.
        """
        self._shard_descriptor = shard_descriptor
        raise NotImplementedError

    def get_train_loader(self, **kwargs):
        """Output of this method will be provided to tasks with optimizer in contract."""
        raise NotImplementedError

    def get_valid_loader(self, **kwargs):
        """Output of this method will be provided to tasks without optimizer in contract."""
        raise NotImplementedError

    def get_train_data_size(self):
        """Information for aggregation."""
        raise NotImplementedError

    def get_valid_data_size(self):
        """Information for aggregation."""
        raise NotImplementedError<|MERGE_RESOLUTION|>--- conflicted
+++ resolved
@@ -91,7 +91,6 @@
             certificate=None,
             private_key=None)
 
-<<<<<<< HEAD
         metric = 25
         add_log_level('METRIC', metric)
 
@@ -110,8 +109,6 @@
         handlers.append(RichHandler(console=console))
         logging.basicConfig(level=log_level, format='%(message)s',
                             datefmt='[%X]', handlers=handlers)
-=======
-        logging.basicConfig(level=logging.INFO)
 
         # This is not good we ask directors_client directly
         self.federation.dir_client.set_new_experiment(
@@ -119,7 +116,7 @@
             col_names=self.plan.authorized_cols,
             arch_path=self.arch_path)
 
->>>>>>> d8cd92a1
+
         self.server.serve()
 
         # Remove the workspace archive
