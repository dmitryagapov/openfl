--- conflicted
+++ resolved
@@ -116,8 +116,6 @@
 
         initial_tensor_dict = self._get_initial_tensor_dict(model_provider)
 
-<<<<<<< HEAD
-=======
         metric = 25
         add_log_level('METRIC', metric)
 
@@ -137,18 +135,13 @@
         logging.basicConfig(level=log_level, format='%(message)s',
                             datefmt='[%X]', handlers=handlers)
 
->>>>>>> 95dca0cf
         # This is not good we ask directors_client directly
         self.federation.dir_client.set_new_experiment(
             name=self.experiment_name,
             col_names=self.plan.authorized_cols,
             arch_path=self.arch_path,
-<<<<<<< HEAD
-            initial_tensor_dict=initial_tensor_dict)
-=======
             initial_tensor_dict=initial_tensor_dict
         )
->>>>>>> 95dca0cf
 
         # Remove the workspace archive
         os.remove(self.arch_path)
@@ -176,30 +169,16 @@
         archive_type = 'zip'
         archive_name = basename(getcwd())
 
-<<<<<<< HEAD
-        tmpDir = '/tmp/temp_' + archiveName
-        makedirs(tmpDir)
-
-        ignore = ignore_patterns(
-            '__pycache__', 'cert', tmpDir, '*.crt', '*.key',
-            '*.csr', '*.srl', '*.pem', '*.pbuf', '*zip', '.git', '.github',
-            '.dockerignore', '*.egg-info')
-=======
         tmp_dir = 'temp_' + archive_name
         makedirs(tmp_dir)
 
         ignore = ignore_patterns(
             '__pycache__', 'data', 'cert', tmp_dir, '*.crt', '*.key',
             '*.csr', '*.srl', '*.pem', '*.pbuf', '*zip')
->>>>>>> 95dca0cf
 
         copytree('./', tmp_dir + '/workspace', ignore=ignore)
 
-<<<<<<< HEAD
-        arch_path = make_archive(archiveName, archiveType, tmpDir + '/workspace')
-=======
         arch_path = make_archive(archive_name, archive_type, tmp_dir + '/workspace')
->>>>>>> 95dca0cf
 
         rmtree(tmp_dir)
 
@@ -232,7 +211,6 @@
         # Change plan name to default one
         plan.name = 'plan.yaml'
 
-<<<<<<< HEAD
         # Seems like we still need to fill authorized_cols list
         # So aggregator know when to start sending tasks
         # We also could change the aggregator logic so it will send tasks to aggregator
@@ -245,10 +223,6 @@
         # We just choose a port randomly from plan hash
         plan.config['network']['settings']['agg_addr'] = \
             self.federation.director_node_fqdn.split(':')[0]  # We drop the port
-=======
-        # Network part of the plan
-        plan.config['network']['settings']['agg_addr'] = self.federation.director_node_fqdn
->>>>>>> 95dca0cf
         plan.config['network']['settings']['disable_tls'] = self.federation.disable_tls
 
         # Aggregator part of the plan
@@ -456,10 +430,7 @@
 
     @property
     def shard_descriptor(self):
-<<<<<<< HEAD
-=======
         """Return shard descriptor."""
->>>>>>> 95dca0cf
         return self._shard_descriptor
 
     @shard_descriptor.setter
