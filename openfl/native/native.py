# Copyright (C) 2020-2021 Intel Corporation
# SPDX-License-Identifier: Apache-2.0
"""openfl Native functions module.

This file defines openfl entrypoints to be used directly through python (not CLI)
"""

import logging
import os
from copy import copy
from logging import getLogger
from pathlib import Path

from flatten_json import flatten_preserve_lists

import openfl.interface.aggregator as aggregator
import openfl.interface.collaborator as collaborator
import openfl.interface.workspace as workspace
from openfl.federated import Plan
from openfl.protocols import utils
from openfl.utilities import split_tensor_dict_for_holdouts
from openfl.utilities import add_log_level

logger = getLogger(__name__)

WORKSPACE_PREFIX = os.path.join(os.path.expanduser('~'), '.local', 'workspace')


def setup_plan(log_level='CRITICAL'):
    """
    Dump the plan with all defaults + overrides set.

    Args:
        save : bool (default=True)
            Whether to save the plan to disk

    Returns:
        plan : Plan object
    """
    plan_config = 'plan/plan.yaml'
    cols_config = 'plan/cols.yaml'
    data_config = 'plan/data.yaml'

    current_level = logging.root.level
    getLogger().setLevel(log_level)
    plan = Plan.parse(plan_config_path=Path(plan_config),
                      cols_config_path=Path(cols_config),
                      data_config_path=Path(data_config),
                      resolve=False)
    getLogger().setLevel(current_level)

    return plan


def flatten(config, return_complete=False):
    """Flatten nested config."""
    flattened_config = flatten_preserve_lists(config, '.')[0]
    if not return_complete:
        keys_to_remove = [
            k for k, v in flattened_config.items()
            if ('defaults' in k or v is None)]
    else:
        keys_to_remove = [k for k, v in flattened_config.items() if v is None]
    for k in keys_to_remove:
        del flattened_config[k]

    return flattened_config


def update_plan(override_config):
    """
    Update the plan with the provided override and save it to disk.

    For a list of available override options, call `fx.get_plan()`

    Args:
        override_config : dict {"COMPONENT.settings.variable" : value}

    Returns:
        None
    """
    plan = setup_plan()
    flat_plan_config = flatten(plan.config, return_complete=True)
    for k, v in override_config.items():
        if k in flat_plan_config:
            logger.info(f'Updating {k} to {v}... ')
        else:
            # TODO: We probably need to validate the new key somehow
            logger.warn(f'Did not find {k} in config. Make sure it should exist. Creating...')
        flat_plan_config[k] = v
    plan.config = unflatten(flat_plan_config, '.')
    plan.resolve()
    return plan


def unflatten(config, separator='.'):
    """Unfold `config` settings that have `separator` in their names."""
    keys_to_separate = [k for k in config if separator in k]
    if len(keys_to_separate) > 0:
        for key in keys_to_separate:
            prefix = separator.join(key.split(separator)[:-1])
            suffix = key.split(separator)[-1]
            if prefix in config:
                temp = {**config[prefix], suffix: config[key]}
                config[prefix] = temp
            else:
                config[prefix] = {suffix: config[key]}
            del config[key]
        unflatten(config, separator)
    return config


def setup_logging(level='INFO', log_file=None):
    """Initialize logging settings."""
    # Setup logging
    from logging import basicConfig
    from rich.console import Console
    from rich.logging import RichHandler
    import pkgutil
    if True if pkgutil.find_loader('tensorflow') else False:
        import tensorflow as tf
        tf.compat.v1.logging.set_verbosity(tf.compat.v1.logging.ERROR)
    console = Console(width=160)
    METRIC = 25
    add_log_level('METRIC', METRIC)

    if isinstance(level, str):
        level = level.upper()

    handlers = []
    if log_file:
        fh = logging.FileHandler(log_file)
        formatter = logging.Formatter(
            '%(asctime)s %(levelname)s %(message)s %(filename)s:%(lineno)d')
        fh.setFormatter(formatter)
        handlers.append(fh)

    console = Console(width=160)
    handlers.append(RichHandler(console=console))
    basicConfig(level=level, format='%(message)s',
                datefmt='[%X]', handlers=handlers)


<<<<<<< HEAD
def init(workspace_template='default', log_level='INFO',
         log_file=None, agg_fqdn=None, col_names=['one', 'two']):
=======
def init(workspace_template: str = 'default', agg_fqdn: str = None, col_names=None):
>>>>>>> 6191a61a
    """
    Initialize the openfl package.

    It performs the following tasks:

         1. Creates a workspace in ~/.local/workspace (Equivalent to `fx
         workspace create --prefix ~/.local/workspace --template
         $workspace_template)
         2. Setup certificate authority (equivalent to `fx workspace certify`)
         3. Setup aggregator PKI (equivalent to `fx aggregator
         generate-cert-request` followed by `fx aggregator certify`)
         4. Setup list of collaborators (col_names) and their PKI. (Equivalent
         to running `fx collaborator generate-cert-request` followed by `fx
         collaborator certify` for each of the collaborators in col_names)
         5. Setup logging

    Args:
        workspace_template : str (default='default')
            The template that should be used as the basis for the experiment.
            Other options include are any of the template names [
            keras_cnn_mnist, tf_2dunet, tf_cnn_histology, mtorch_cnn_histology,
            torch_cnn_mnist]
        agg_fqdn : str
           The local node's fully qualified domain name (if it can't be
           resolved automatically)
        col_names: list[str]
           The names of the collaborators that will be created. These
           collaborators will be set up to participate in the experiment, but
           are not required to

    Returns:
        None
    """
    if col_names is None:
        col_names = ['one', 'two']
    workspace.create(WORKSPACE_PREFIX, workspace_template)
    os.chdir(WORKSPACE_PREFIX)
    workspace.certify()
    aggregator.generate_cert_request(agg_fqdn)
    aggregator.certify(agg_fqdn, silent=True)
    data_path = 1
    for col_name in col_names:
        collaborator.generate_cert_request(
            col_name, str(data_path), silent=True, skip_package=True)
        collaborator.certify(col_name, silent=True)
        data_path += 1

    setup_logging(level=log_level, log_file=log_file)


def create_collaborator(plan, name, model, aggregator):
    """
    Create the collaborator.

    Using the same plan object to create multiple collaborators leads to
    identical collaborator objects. This function can be removed once
    collaborator generation is fixed in openfl/federated/plan/plan.py
    """
    plan = copy(plan)

    return plan.get_collaborator(name, task_runner=model, client=aggregator)


def run_experiment(collaborator_dict: dict, override_config: dict = None):
    """
    Core function that executes the FL Plan.

    Args:
        collaborator_dict : dict {collaborator_name(str): FederatedModel}
            This dictionary defines which collaborators will participate in the
            experiment, as well as a reference to that collaborator's
            federated model.
        override_config : dict {flplan.key : flplan.value}
            Override any of the plan parameters at runtime using this
            dictionary. To get a list of the available options, execute
            `fx.get_plan()`

    Returns:
        final_federated_model : FederatedModel
            The final model resulting from the federated learning experiment
    """
    from sys import path

    if override_config is None:
        override_config = {}

    file = Path(__file__).resolve()
    root = file.parent.resolve()  # interface root, containing command modules
    work = Path.cwd().resolve()

    path.append(str(root))
    path.insert(0, str(work))

    # Update the plan if necessary
    plan = update_plan(override_config)
    # Overwrite plan values
    plan.authorized_cols = list(collaborator_dict)
    tensor_pipe = plan.get_tensor_pipe()

    # This must be set to the final index of the list (this is the last
    # tensorflow session to get created)
    plan.runner_ = list(collaborator_dict.values())[-1]
    model = plan.runner_

    # Initialize model weights
    init_state_path = plan.config['aggregator']['settings']['init_state_path']
    rounds_to_train = plan.config['aggregator']['settings']['rounds_to_train']
    tensor_dict, holdout_params = split_tensor_dict_for_holdouts(
        logger,
        model.get_tensor_dict(False)
    )

    model_snap = utils.construct_model_proto(tensor_dict=tensor_dict,
                                             round_number=0,
                                             tensor_pipe=tensor_pipe)

    logger.info(f'Creating Initial Weights File    🠆 {init_state_path}')

    utils.dump_proto(model_proto=model_snap, fpath=init_state_path)

    logger.info('Starting Experiment...')

    aggregator = plan.get_aggregator()

    # Create the collaborators
    collaborators = {
        collaborator: create_collaborator(
            plan, collaborator, collaborator_dict[collaborator], aggregator
        ) for collaborator in plan.authorized_cols
    }

    for _ in range(rounds_to_train):
        for col in plan.authorized_cols:
            collaborator = collaborators[col]
            collaborator.run_simulation()

    # Set the weights for the final model
    model.rebuild_model(
        rounds_to_train - 1, aggregator.last_tensor_dict, validation=True)
    return model


def get_plan(indent=4, sort_keys=True):
    """Get string representation of current Plan."""
    import json
    plan = setup_plan()
    flat_plan_config = flatten(plan.config)
    return json.dumps(flat_plan_config, indent=indent, sort_keys=sort_keys)<|MERGE_RESOLUTION|>--- conflicted
+++ resolved
@@ -141,12 +141,8 @@
                 datefmt='[%X]', handlers=handlers)
 
 
-<<<<<<< HEAD
-def init(workspace_template='default', log_level='INFO',
-         log_file=None, agg_fqdn=None, col_names=['one', 'two']):
-=======
-def init(workspace_template: str = 'default', agg_fqdn: str = None, col_names=None):
->>>>>>> 6191a61a
+def init(workspace_template: str = 'default', log_level: str = 'INFO',
+         log_file: str = None, agg_fqdn: str = None, col_names=None):
     """
     Initialize the openfl package.
 
@@ -169,6 +165,10 @@
             Other options include are any of the template names [
             keras_cnn_mnist, tf_2dunet, tf_cnn_histology, mtorch_cnn_histology,
             torch_cnn_mnist]
+        log_level : str
+            Log level for logging. METRIC level is available
+        log_file : str
+            Name of the file in which the log will be duplicated
         agg_fqdn : str
            The local node's fully qualified domain name (if it can't be
            resolved automatically)
