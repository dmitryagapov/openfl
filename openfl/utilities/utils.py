# Copyright (C) 2020-2021 Intel Corporation
# SPDX-License-Identifier: Apache-2.0
"""Utilities module."""
import os
from socket import getfqdn

import logging
import os
import shutil

import numpy as np


<<<<<<< HEAD
def add_log_level(level_name, level_num, method_name=None):
    """
    Add a new logging level to the logging module.

    Args:
        level_name: name of log level.
        level_num: log level value.
        method_name: log method wich will use new log level (default = level_name.lower())

    """
    if not method_name:
        method_name = level_name.lower()

    def log_for_level(self, message, *args, **kwargs):
        if self.isEnabledFor(level_num):
            self._log(level_num, message, args, **kwargs)

    def log_to_root(message, *args, **kwargs):
        logging.log(level_num, message, *args, **kwargs)

    logging.addLevelName(level_num, level_name)
    setattr(logging, level_name, level_num)
    setattr(logging.getLoggerClass(), method_name, log_for_level)
    setattr(logging, method_name, log_to_root)


class UnpackWorkspace:
    """Workspace context manager.

    It unpacks the archive at the begining of the experiment and removes the archive.
    Then in moving to the workspace's folder.
    Exiting it removes the workspace
    """

    def __init__(self, archive_path) -> None:
        """Initialize workspace context manager."""
        self.cwd = os.getcwd()

        self.workspace_name = os.path.basename(archive_path).split('.')[0]
        if os.path.exists(self.workspace_name):
            shutil.rmtree(self.workspace_name)
        os.makedirs(self.workspace_name)
        shutil.unpack_archive(archive_path, self.workspace_name)

        os.remove(archive_path)

    def __enter__(self):
        """Enter workspace context manager."""
        os.chdir(f'{self.cwd}/{self.workspace_name}')

    def __exit__(self, exc_type, exc_value, traceback):
        """Exit workspace context manager."""
        os.chdir(self.cwd)
        shutil.rmtree(self.workspace_name)
=======
def getfqdn_env(name: str = '') -> str:
    """
    Get the system FQDN, with priority given to environment variables.

    Args:
        name: The name from which to extract the FQDN.

    Returns:
        The FQDN of the system.
    """
    fqdn = os.environ.get('FQDN', None)
    if fqdn is not None:
        return fqdn
    return getfqdn(name)
>>>>>>> bd73b749


def split_tensor_dict_into_floats_and_non_floats(tensor_dict):
    """
    Split the tensor dictionary into float and non-floating point values.

    Splits a tensor dictionary into float and non-float values.

    Args:
        tensor_dict: A dictionary of tensors

    Returns:
        Two dictionaries: the first contains all of the floating point tensors
        and the second contains all of the non-floating point tensors

    """
    float_dict = {}
    non_float_dict = {}
    for k, v in tensor_dict.items():
        if np.issubdtype(v.dtype, np.floating):
            float_dict[k] = v
        else:
            non_float_dict[k] = v
    return float_dict, non_float_dict


def split_tensor_dict_into_supported_and_not_supported_types(
        tensor_dict, keep_types):
    """
    Split the tensor dictionary into supported and not supported types.

    Args:
        tensor_dict: A dictionary of tensors
        keep_types: An iterable of supported types
    Returns:
        Two dictionaries: the first contains all of the supported tensors
        and the second contains all of the not supported tensors

    """
    keep_dict = {}
    holdout_dict = {}
    for k, v in tensor_dict.items():
        if any([np.issubdtype(v.dtype, type_) for type_ in keep_types]):
            keep_dict[k] = v
        else:
            holdout_dict[k] = v
    return keep_dict, holdout_dict


def split_tensor_dict_for_holdouts(logger, tensor_dict,
                                   keep_types=(np.floating, np.integer),
                                   holdout_tensor_names=()):
    """
    Split a tensor according to tensor types.

    Args:
        logger: The log object
        tensor_dict: A dictionary of tensors
        keep_types: A list of types to keep in dictionary of tensors
        holdout_tensor_names: A list of tensor names to extract from the
         dictionary of tensors

    Returns:
        Two dictionaries: the first is the original tensor dictionary minus
        the holdout tenors and the second is a tensor dictionary with only the
        holdout tensors

    """
    # initialization
    tensors_to_send = tensor_dict.copy()
    holdout_tensors = {}

    # filter by-name tensors from tensors_to_send and add to holdout_tensors
    # (for ones not already held out becuase of their type)
    for tensor_name in holdout_tensor_names:
        if tensor_name not in holdout_tensors.keys():
            try:
                holdout_tensors[tensor_name] = tensors_to_send.pop(tensor_name)
            except KeyError:
                logger.warn(f'tried to remove tensor: {tensor_name} not present '
                            f'in the tensor dict')
                continue

    # filter holdout_types from tensors_to_send and add to holdout_tensors
    tensors_to_send, not_supported_tensors_dict = \
        split_tensor_dict_into_supported_and_not_supported_types(
            tensors_to_send, keep_types)
    holdout_tensors = {**holdout_tensors, **not_supported_tensors_dict}

    return tensors_to_send, holdout_tensors<|MERGE_RESOLUTION|>--- conflicted
+++ resolved
@@ -1,17 +1,31 @@
 # Copyright (C) 2020-2021 Intel Corporation
 # SPDX-License-Identifier: Apache-2.0
 """Utilities module."""
-import os
-from socket import getfqdn
 
 import logging
 import os
 import shutil
+from socket import getfqdn
 
 import numpy as np
 
 
-<<<<<<< HEAD
+def getfqdn_env(name: str = '') -> str:
+    """
+    Get the system FQDN, with priority given to environment variables.
+
+    Args:
+        name: The name from which to extract the FQDN.
+
+    Returns:
+        The FQDN of the system.
+    """
+    fqdn = os.environ.get('FQDN', None)
+    if fqdn is not None:
+        return fqdn
+    return getfqdn(name)
+
+
 def add_log_level(level_name, level_num, method_name=None):
     """
     Add a new logging level to the logging module.
@@ -66,22 +80,6 @@
         """Exit workspace context manager."""
         os.chdir(self.cwd)
         shutil.rmtree(self.workspace_name)
-=======
-def getfqdn_env(name: str = '') -> str:
-    """
-    Get the system FQDN, with priority given to environment variables.
-
-    Args:
-        name: The name from which to extract the FQDN.
-
-    Returns:
-        The FQDN of the system.
-    """
-    fqdn = os.environ.get('FQDN', None)
-    if fqdn is not None:
-        return fqdn
-    return getfqdn(name)
->>>>>>> bd73b749
 
 
 def split_tensor_dict_into_floats_and_non_floats(tensor_dict):
