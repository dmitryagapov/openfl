--- conflicted
+++ resolved
@@ -55,13 +55,8 @@
         'numpy',
         'pandas',
         'protobuf',
-<<<<<<< HEAD
-        'grpcio',
-        'grpcio-tools',
-=======
         'grpcio~=1.34.0',
         'grpcio-tools~=1.34.0',
->>>>>>> 95dca0cf
         'rich==9.1.0',
         'tqdm',
         'scikit-learn',
